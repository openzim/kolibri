<<<<<<< HEAD
FROM node:20-alpine as zimui

WORKDIR /src
COPY zimui /src
RUN yarn install --frozen-lockfile
RUN yarn build

FROM python:3.11-bookworm
=======
FROM python:3.12-bookworm
>>>>>>> a5b01657
LABEL org.opencontainers.image.source https://github.com/openzim/kolibri

# Install necessary packages
RUN apt-get update \
 && apt-get install -y --no-install-recommends \
      locales-all \
      unzip \
      ffmpeg \
 && rm -rf /var/lib/apt/lists/* \
 && python -m pip install --no-cache-dir -U \
      pip

# Copy pyproject.toml and its dependencies
<<<<<<< HEAD
COPY README.md /src/
COPY scraper/pyproject.toml scraper/get_web_deps.sh scraper/hatch_build.py /src/scraper/
COPY scraper/src/kolibri2zim/__about__.py /src/scraper/src/kolibri2zim/__about__.py
=======
COPY pyproject.toml openzim.toml README.md /src/
COPY src/kolibri2zim/__about__.py /src/src/kolibri2zim/__about__.py
>>>>>>> a5b01657

# Install Python dependencies
RUN pip install --no-cache-dir /src/scraper

# Copy code + associated artifacts
COPY scraper/src /src/scraper/src
COPY *.md LICENSE /src/

# Install + cleanup
RUN pip install --no-cache-dir /src/scraper \
 && rm -rf /src/scraper

# Copy zimui build output
COPY --from=zimui /src/dist /src/zimui

# default output directory
RUN mkdir -p /output
WORKDIR /output

ENV KOLIBRI_ZIMUI_DIST=/src/zimui

CMD ["kolibri2zim", "--help"]<|MERGE_RESOLUTION|>--- conflicted
+++ resolved
@@ -1,4 +1,3 @@
-<<<<<<< HEAD
 FROM node:20-alpine as zimui
 
 WORKDIR /src
@@ -6,10 +5,7 @@
 RUN yarn install --frozen-lockfile
 RUN yarn build
 
-FROM python:3.11-bookworm
-=======
 FROM python:3.12-bookworm
->>>>>>> a5b01657
 LABEL org.opencontainers.image.source https://github.com/openzim/kolibri
 
 # Install necessary packages
@@ -23,14 +19,9 @@
       pip
 
 # Copy pyproject.toml and its dependencies
-<<<<<<< HEAD
 COPY README.md /src/
-COPY scraper/pyproject.toml scraper/get_web_deps.sh scraper/hatch_build.py /src/scraper/
+COPY scraper/pyproject.toml scraper/openzim.toml /src/scraper/
 COPY scraper/src/kolibri2zim/__about__.py /src/scraper/src/kolibri2zim/__about__.py
-=======
-COPY pyproject.toml openzim.toml README.md /src/
-COPY src/kolibri2zim/__about__.py /src/src/kolibri2zim/__about__.py
->>>>>>> a5b01657
 
 # Install Python dependencies
 RUN pip install --no-cache-dir /src/scraper
